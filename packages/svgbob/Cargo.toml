--- conflicted
+++ resolved
@@ -10,17 +10,10 @@
 edition = "2021"
 
 [dependencies]
-<<<<<<< HEAD
-nalgebra = "0.30.1"
-parry2d = "0.8.0"
-lazy_static = "1.3.0"
-sauron = { version = "0.51", default-features = false}
-=======
 nalgebra = "0.32.1"
 parry2d = "0.13.5"
 once_cell = "1.18.0"
 sauron = { version = "0.59.0", default-features = false}
->>>>>>> 608db0bb
 #sauron = { path = "../../../sauron", default-features = false}
 unicode-width = "0.1.9"
 itertools = "0.11.0"
