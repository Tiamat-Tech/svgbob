//! generate an SVG from the ascii text using the default settings
//!
//! ```
//! let input = r#"
//! .-------------------------------------.
//! | Hello here and there and everywhere |
//! '-------------------------------------'
//! "#;
//! println!("svg: {}",svgbob::to_svg(input));
//! ```
//! 
//! <svg font-family="Electrolize,Titillium Web, Trebuchet MS, Arial" font-size="14" height="80" width="344" xmlns="http://www.w3.org/2000/svg">
//! <defs>
//! <marker id="triangle" markerHeight="10" markerUnits="strokeWidth" markerWidth="10" orient="auto" refX="0" refY="5" viewBox="0 0 14 14">
//! <path d="M 0 0 L 10 5 L 0 10 z"/>
//! </marker>
//! </defs>
//! <style>
//!     line, path {
//!       stroke: black;
//!       stroke-width: 1;
//!     }
//! </style>
//! <path d=" M 36 28 L 36 48 M 40 24 A 4 4 0 0 0 36 28 M 40 24 L 336 24 M 340 28 L 340 48 M 340 28 A 4 4 0 0 0 336 24 M 36 32 L 36 48 M 340 32 L 340 48 M 36 48 L 36 52 A 4 4 0 0 0 40 56 L 336 56 M 340 48 L 340 52 M 336 56 A 4 4 0 0 0 340 52" fill="none"/>
//! <path d="" fill="none" stroke-dasharray="3 3"/>
//! <text x="50" y="44">
//! Hello here and there and everywhere
//! </text>
//! </svg>
//! 
//! 
extern crate svg;
extern crate unicode_width;

use svg::Node;
use svg::node::element::Path as SvgPath;
use svg::node::element::Line as SvgLine;
use svg::node::element::Text as SvgText;
use svg::node::element::Style;
use svg::node::element::SVG;
use svg::node::element::Definitions;
use svg::node::element::Marker;
use optimizer::Optimizer;
use self::Feature::Arrow;
use self::Feature::Circle;
use self::Feature::Nothing;
use self::Stroke::Solid;
use self::Stroke::Dashed;
<<<<<<< HEAD
=======
use unicode_width::UnicodeWidthStr;
>>>>>>> 18d681f3
use unicode_width::UnicodeWidthChar;

mod optimizer;


/// generate an SVG from the ascii text input
///
/// Usage:
/// 
/// ```
/// let input = "------->";
/// println!("svg: {}", svgbob::to_svg(input));
/// ``` 
/// 
pub fn to_svg(input: &str) -> SVG {
    Grid::from_str(input).get_svg(&Settings::default())
}

pub struct Settings {
    text_width: f32,
    text_height: f32,
    /// do optimization? if false then every piece are disconnected
    optimize: bool,
    /// if optmization is enabled,
    /// true means all reduceable paths will be in 1 path definition
    compact_path: bool,
}

impl Settings {
    pub fn no_optimization() -> Settings {
        let mut settings = Settings::default();
        settings.optimize = false;
        settings.compact_path = false;
        settings
    }

    pub fn separate_lines() -> Settings {
        let mut settings = Settings::default();
        settings.optimize = true;
        settings.compact_path = false;
        settings
    }

    pub fn compact() -> Settings {
        let mut settings = Settings::default();
        settings.optimize = true;
        settings.compact_path = true;
        settings
    }
}

impl Default for Settings {
    fn default() -> Settings {
        Settings {
            text_width: 8.0,
            text_height: 16.0,
            optimize: true,
            compact_path: true,
        }
    }
}

enum SvgElement {
    Line(SvgLine),
    Path(SvgPath),
    Text(SvgText),
}


#[derive(PartialEq)]
#[derive(Debug)]
#[derive(Clone)]
pub enum Stroke {
    Solid,
    Dashed,
}


#[derive(PartialEq)]
#[derive(Debug)]
#[derive(Clone)]
pub enum Feature {
    Arrow, //end
    Circle, //start
    Nothing,
}

#[derive(PartialEq)]
#[derive(Debug)]
#[derive(Clone)]
pub struct Point {
    x: f32,
    y: f32,
}
impl Point {
    fn new(x: f32, y: f32) -> Point {
        Point { x: x, y: y }
    }
}

#[derive(Debug)]
#[derive(Clone)]
#[derive(PartialEq)]
pub struct Loc {
    x: isize,
    y: isize,
}

impl Loc {
    fn new(x: isize, y: isize) -> Loc {
        Loc { x: x, y: y }
    }

    pub fn top(&self) -> Loc {
        Loc {
            x: self.x,
            y: self.y - 1,
        }
    }
    pub fn left(&self) -> Loc {
        Loc {
            x: self.x - 1,
            y: self.y,
        }
    }
    pub fn bottom(&self) -> Loc {
        Loc {
            x: self.x,
            y: self.y + 1,
        }
    }
    pub fn right(&self) -> Loc {
        Loc {
            x: self.x + 1,
            y: self.y,
        }
    }

    pub fn top_left(&self) -> Loc {
        Loc {
            x: self.x - 1,
            y: self.y - 1,
        }
    }

    pub fn top_right(&self) -> Loc {
        Loc {
            x: self.x + 1,
            y: self.y - 1,
        }
    }

    pub fn bottom_left(&self) -> Loc {
        Loc {
            x: self.x - 1,
            y: self.y + 1,
        }
    }

    pub fn bottom_right(&self) -> Loc {
        Loc {
            x: self.x + 1,
            y: self.y + 1,
        }
    }

    /// get the 8 neighbors
    pub fn neighbors(&self) -> Vec<Loc> {
        vec![self.top(), 
             self.bottom(),
             self.left(),
             self.right(),
             self.top_left(),
             self.top_right(),
             self.bottom_left(),
             self.bottom_right(),
            ]
    }
}

#[derive(Debug)]
#[derive(Clone)]
pub enum Element {
    Line(Point, Point, Stroke, Feature),
    Arc(Point, Point, f32, bool),
    Text(Loc, String),
    Path(Point, Point, String, Stroke),
}

impl Element {
    fn solid_line(s: &Point, e: &Point) -> Element {
        Element::line(s, e, Solid, Nothing)
    }

    fn line(s: &Point, e: &Point, stroke: Stroke, feature: Feature) -> Element {
        Element::Line(s.clone(), e.clone(), stroke, feature)
    }
    fn arc(s: &Point, e: &Point, radius: f32, sweep: bool) -> Element {
        Element::Arc(s.clone(), e.clone(), radius, sweep)
    }
    // this path can chain to the other path
    // chain means the paths can be arranged and express in path definition
    // if self.end == path.start
    /*
    fn chain(&self, other: &Element) -> Option<Vec<Element>> {
        match *self {
            Element::Line(_, ref e, ref stroke, ref feature) => {
                match *other {
                    Element::Line(ref s2, _, ref stroke2, ref feature2) => {
                        if e == s2 && stroke == stroke2 //must have same stroke
                       && *feature != Arrow // no arrow on the first
                       && *feature2 != Circle // no start marker on the second
                        {
                            Some(vec![self.clone(), other.clone()])
                        } else {
                            None
                        }
                    }
                    Element::Arc(ref s2, _, _, _) => {
                        if e == s2 && *feature != Arrow {
                            Some(vec![self.clone(), other.clone()])
                        } else {
                            None
                        }
                    }
                    _ => None,
                }
            }
            Element::Arc(_, ref e, _, _) => {
                match *other {
                    Element::Line(ref s2, _, ref stroke2, _) => {
                        match *stroke2 {
                            Solid => {
                                // arcs are always solid, so match only solid line to arc
                                if e == s2 {
                                    Some(vec![self.clone(), other.clone()])
                                } else {
                                    None
                                }
                            }
                            _ => None,
                        }
                    }
                    Element::Arc(ref s2, _, _, _) => {
                        if e == s2 {
                            Some(vec![self.clone(), other.clone()])
                        } else {
                            None
                        }
                    }
                    _ => None,
                }
            }
            Element::Text(_, _) => {
                // text can reduce, but not chain
                None
            }
            Element::Path(_, _, _, _) => None,
        }
    }
    */

    // if this element can reduce the other, return the new reduced element
    // for line it has to be collinear and in can connect start->end->start
    // for text, the other text should apear on the right side of this text
    fn reduce(&self, other: &Element) -> Option<Element> {
        match *self {
            Element::Line(ref s, ref e, ref stroke, ref feature) => {
                match *other {
                    Element::Line(ref s2, ref e2, ref stroke2, ref feature2) => {
                        // note: dual 3 point check for trully collinear lines
                        if collinear(s, e, s2) && collinear(s, e, e2) && e == s2 &&
                           stroke == stroke2 && *feature == Nothing
                           && *feature2 != Circle
                           {
                            let reduced = Some(Element::Line(s.clone(),
                                                             e2.clone(),
                                                             stroke.clone(),
                                                             feature2.clone()));
                            reduced
                        } else {
                            None
                        }
                    }
                    _ => None,
                }
            }
            Element::Text(ref loc, ref text) => {
                match *other {
                    Element::Text(ref loc2, ref text2) => {
                        // reduce if other is next to it
                        let uwidth = text.width() as isize;
                        if loc.y == loc2.y && loc.x + uwidth == loc2.x {
                            let merged_text = text.clone() + text2;
                            let reduced = Some(Element::Text(loc.clone(), merged_text));
                            reduced
                        } else {
                            None
                        }
                    }
                    _ => None,
                }
            }
            _ => None,
        }
    }


    fn to_svg(&self, settings: &Settings) -> SvgElement {
        match *self {
            Element::Line(ref s, ref e, ref stroke, ref feature) => {
                let mut svg_line = SvgLine::new()
                    .set("x1", s.x)
                    .set("y1", s.y)
                    .set("x2", e.x)
                    .set("y2", e.y);

                match *feature {
                    Arrow => {
                        svg_line.assign("marker-end", "url(#triangle)");
                    },
                    Circle => {
                        svg_line.assign("marker-start", "url(#circle)");
                    },
                    Nothing => (),
                };
                match *stroke {
                    Solid => (),
                    Dashed => {
                        svg_line.assign("stroke-dasharray", (3, 3));
                        svg_line.assign("fill", "none");
                    }
                };

                SvgElement::Line(svg_line)
            }
            Element::Arc(ref s, ref e, radius, sweep) => {
                let sweept = if sweep { "1" } else { "0" };
                let d = format!("M {} {} A {} {} 0 0 {} {} {}",
                                s.x,
                                s.y,
                                radius,
                                radius,
                                sweept,
                                e.x,
                                e.y);
                let svg_arc = SvgPath::new()
                    .set("d", d)
                    .set("fill", "none");
                SvgElement::Path(svg_arc)
            }
            Element::Text(ref loc, ref string) => {
                let sx = loc.x as f32 * settings.text_width + settings.text_width / 4.0;
                let sy = loc.y as f32 * settings.text_height + settings.text_height * 3.0 / 4.0;
                let mut svg_text = SvgText::new()
                    .set("x", sx)
                    .set("y", sy);
                let text_node = svg::node::Text::new(string.to_string());
                svg_text.append(text_node);
                SvgElement::Text(svg_text)
            }
            Element::Path(_, _, ref d, ref stroke) => {
                let mut path = SvgPath::new()
                    .set("d", d.to_owned())
                    .set("fill", "none");

                match *stroke {
                    Solid => (),
                    Dashed => {
                        path.assign("stroke-dasharray", (3, 3));
                    }
                };
                SvgElement::Path(path)
            }
        }
    }
}


// 3 points are collinear when the area of the triangle connecting them is 0;
fn collinear(a: &Point, b: &Point, c: &Point) -> bool {
    a.x * (b.y - c.y) + b.x * (c.y - a.y) + c.x * (a.y - b.y) == 0.0
}

#[derive(Debug)]
#[derive(PartialEq)]
pub struct GChar {
    /// the characters in this Element
    string: String,
    /// total width of all characters in chars
    width: usize,
}

impl GChar{
    fn new(ch:char) -> Self {
        let mut s = String::new();
        s.push(ch);
        let width =UnicodeWidthStr::width(&*s);
        GChar{
            string: s,
            width: width
        }
    }

    fn from_str(s:&str) -> Self{
        let width =UnicodeWidthStr::width(s);
        GChar{
            string: s.into(),
            width: width
        }
    }
    
    fn append(self, ch: char) -> Self {
        let mut s = self.string.clone(); 
        GChar::from_str(&s)
    }
}


#[derive(Debug)]
pub struct Grid {
    rows: usize,
    columns: usize,
    lines: Vec<Vec<GChar>>,
}
impl Grid {
    /// instantiate a grid from input ascii textinstantiate a grid from input ascii text
    pub fn from_str(s: &str) -> Grid {
<<<<<<< HEAD
        fn expand_cjk(c: char) -> Vec<char> {
            let mut expanded = vec![c,];
            let unicode_width = UnicodeWidthChar::width(c);
            if let Some(unicode_width) = unicode_width {
                for _ in 1..unicode_width{
                   expanded.push(0x0 as char); 
                }
=======
        let lines: Vec<&str> = s.lines().collect();
        let mut line_gchars = vec![];
        
        for line in lines{
            let mut gchars = vec![];
            for ch in line.chars(){
                let unicode_width = UnicodeWidthChar::width(ch).unwrap();
                // if width is zero add the char to previous buffer
                if unicode_width == 0 {
                    let pop:Option<GChar> = gchars.pop();
                    if let Some(pop) = pop{
                        let last:GChar = pop.append(ch);
                        gchars.push(last);
                    }
                }else{
                    let gchar = GChar::new(ch);
                    gchars.push(gchar);
                }
            } 
            line_gchars.push(gchars);
        }
        let mut max = 0;
        for lg in &line_gchars{
            let mut line_width = 0;
            for gchar in lg{
                line_width += gchar.width; 
            } 
            if line_width >= max{
                max = line_width;
>>>>>>> 18d681f3
            }
        }

        Grid {
            rows: line_gchars.len(),
            columns: max,
            lines: line_gchars,
        }
    }

    fn get(&self, loc: &Loc) -> Option<&GChar> {
        match self.lines.get(loc.y as usize) {
            Some(line) => {
                let mut total_width = 0;
                for gchar in line{
                    if total_width == loc.x{
                        return Some(gchar)
                    }
                    total_width += gchar.width as isize;
                }
                None
            }
            None => None,
        }
    }


    fn is_char<F>(&self, loc: &Loc, f: F) -> bool
        where F: Fn(&str) -> bool
    {
        if let Some(gchar) = self.get(loc){
             f(&gchar.string)
        }else{
            false
        }
    }


    // determine if the character in this location is a drawing element
    // but is used as text, such as a == b, cd to/path/file
    // it is used as text when it is a drawing element, and left and righ is alphanumeric
    fn used_as_text(&self, loc: &Loc) -> bool {
        self.is_char(loc, is_drawing_element) &&
        (self.is_char(&loc.left(), is_alphanumeric) ||
         self.is_char(&loc.right(), is_alphanumeric))
    }



    /// get the elements on this location
    /// variable names:
    /// the grid is 8x8 divided into 4 equal parts at each vertical and horizontal dimension.
    /// a,b,c,d,e  is start,quater,center,3quarters, end respectively
    ///
    /// combining [a,b,c,d,e] * h]
    /// ah,bh,ch,dh,eh are horizontal increments derived from dividing the textwidth into 4 equal parts.
    ///
    /// combining [a,b,c,d,e] * [v]
    /// av,bv,cv,dv,ev are vertical increments derived from diving the textheight into 4 equal parts
    ///
    /// combining [a,b,c,d,e] * [x] and [a,b,c,d,e] * [y]
    /// and you will get the location of the points in the grid that describe the relative location
    /// of the point from the starting location of the elements
    /// all intersection and junction points fall exactly to any of the grid points
    ///
    fn get_elements(&self, x: isize, y: isize, settings: &Settings) -> Option<Vec<Element>> {
        let text_width = settings.text_width;
        let text_height = settings.text_height;
        let measurex = x as f32 * text_width;
        let measurey = y as f32 * text_height;
        let arc_radius = text_width / 2.0;

        // horizontal divide
        let ah = 0.0;
        let bh = text_width / 4.0;
        let ch = text_width / 2.0;
        let dh = text_width * 3.0 / 4.0;
        let eh = text_width;

        // vertical divide
        let av = 0.0;
        let bv = text_height / 4.0;
        let cv = text_height / 2.0;
        let dv = text_height * 3.0 / 4.0;
        let ev = text_height;

        let ax = measurex + ah;
        let ay = measurey + av;
        let bx = measurex + bh;
        let by = measurey + bv;
        let cx = measurex + ch;
        let cy = measurey + cv;
        let dx = measurex + dh;
        let dy = measurey + dv;
        let ex = measurex + eh;
        let ey = measurey + ev;


        // point locations
        let center_top = &Point::new(cx, ay);
        let center_bottom = &Point::new(cx, ey);
        let mid_left = &Point::new(ax, cy);
        let mid_right = &Point::new(ex, cy);
        let high_left = &Point::new(ax, ay);
        let high_right = &Point::new(ex, ay);
        let low_left = &Point::new(ax, ey);
        let low_right = &Point::new(ex, ey);

        // point 5x5 locations
        let axay = &Point::new(ax, ay);
        let bxby = &Point::new(bx, by);
        let cxcy = &Point::new(cx, cy);
        let dxdy = &Point::new(dx, dy);
        let exey = &Point::new(ex, ey);

        let axcy = &Point::new(ax, cy);
        let bxdy = &Point::new(bx, dy);
        let bxcy = &Point::new(bx, cy);
        let cxay = &Point::new(cx, ay);
        let cxey = &Point::new(cx, ey);
        let cxdy = &Point::new(cx, dy);
        let cxby = &Point::new(cx, by);
        let dxby = &Point::new(dx, by);
        let dxcy = &Point::new(dx, cy);
        let excy = &Point::new(ex, cy);
        let dxey = &Point::new(dx, ey);
        let dxay = &Point::new(dx, ay);
        let bxay = &Point::new(bx, ay);
        let bxey = &Point::new(bx, ey);
        let axey = &Point::new(ax, ey);
        let exay = &Point::new(ex, ay);

        // extended points
        let axbhey = &Point::new(ax - bh, ey);
        let exbhey = &Point::new(ex + bh, ey);
        let axbhay = &Point::new(ax - bh, ay);
        let exbhay = &Point::new(ex + bh, ay);
        let axchay = &Point::new(ax - ch, ay);
        let exchey = &Point::new(ex + ch, ey);
        let exchay = &Point::new(ex + ch, ay);
        let axchey = &Point::new(ax - ch, ey);
        let axehey = &Point::new(ax - eh, ey);
        let axehay = &Point::new(ax - eh, ay);
        let exdhey = &Point::new(ex + dh, ey);
        let exehay = &Point::new(ex + eh, ay);
        let axdhey = &Point::new(ax - dh, ey);
        let exehey = &Point::new(ex + eh, ey);
        let axdhay = &Point::new(ax - dh, ay);
        let exdhay = &Point::new(ex + dh, ay);
        let exchcy = &Point::new(ex + ch, cy);
        let axchcy = &Point::new(ax - ch, cy);


        // grid lines
        let axay_bxby = Element::solid_line(axay, bxby);
        let cxcy_axcy = Element::solid_line(cxcy, axcy);
        let cxcy_cxay = Element::solid_line(cxcy, cxay);
        let cxcy_cxey = Element::solid_line(cxcy, cxey);
        let cxcy_excy = Element::solid_line(cxcy, excy);

        let cxdy_cxey = Element::solid_line(cxdy, cxey);
        let cxay_cxby = Element::solid_line(cxay, cxby);
        let dxby_exay = Element::solid_line(dxby, exay);
        let axey_bxdy = Element::solid_line(axey, bxdy);
        let exey_dxdy = Element::solid_line(exey, dxdy);
        let dxcy_excy = Element::solid_line(dxcy, excy);
        let bxcy_axcy = Element::solid_line(bxcy, axcy);
        let exay_dxby = Element::solid_line(exay, dxby);
        let cxey_cxdy = Element::solid_line(cxey, cxdy);
        let dxdy_exey = Element::solid_line(dxdy, exey);
        let cxcy_exey = Element::solid_line(cxcy, exey);
        let cxcy_axey = Element::solid_line(cxcy, axey);
        let axay_cxcy = Element::solid_line(axay, cxcy);
        let cxcy_exay = Element::solid_line(cxcy, exay);
        let cxay_cxcy = Element::solid_line(cxay, cxcy);
        let axay_excy = Element::solid_line(axay, excy);
        let axcy_exey = Element::solid_line(axcy, exey);
        let axcy_exay = Element::solid_line(axcy, exay);
        let axey_excy = Element::solid_line(axey, excy);
        let exay_exey = Element::solid_line(exay, exey);
        let cxay_exey = Element::solid_line(cxay, exey);
        let exay_axcy = Element::solid_line(exay, axcy);
        let excy_axey = Element::solid_line(excy, axey);
        let exay_axehey = Element::solid_line(exay, axehey);
        let axay_exehey = Element::solid_line(axay, exehey);

        let axchay_cxey = Element::solid_line(axchay, cxey);
        let cxay_exchey = Element::solid_line(cxay, exchey);
        let cxey_exchay = Element::solid_line(cxey, exchay);
        let axchey_exchay = Element::solid_line(axchey, exchay);
        let axcy_exchcy = Element::solid_line(axcy, exchcy);
        let axchey_exehey = Element::solid_line(axchey, exehey);
        let excy_axchcy = Element::solid_line(excy, axchcy);

        // common arc
        let arc_axcy_cxby = Element::arc(axcy, cxby, arc_radius, false);
        let arc_axcy_dxby = Element::arc(axcy, dxby, arc_radius * 2.0, false);
        let arc_bxby_excy = Element::arc(bxby, excy, arc_radius * 2.0, false);
        let arc_axcy_bxby = Element::arc(axcy, bxby, arc_radius, false);
        let arc_cxdy_axcy = Element::arc(cxdy, axcy, arc_radius, false);
        let arc_cxby_excy = Element::arc(cxby, excy, arc_radius, false);
        let arc_dxdy_axcy = Element::arc(dxdy, axcy, arc_radius * 2.0, false);
        let arc_excy_cxdy = Element::arc(excy, cxdy, arc_radius, false);
        let arc_excy_bxdy = Element::arc(excy, bxdy, arc_radius * 2.0, false);
        let arc_dxby_excy = Element::arc(dxby, excy, arc_radius, false);
        let arc_bxdy_axcy = Element::arc(bxdy, axcy, arc_radius, false);
        let arc_excy_dxdy = Element::arc(excy, dxdy, arc_radius, false);
        let arc_dxcy_bxdy = Element::arc(dxcy, bxdy, arc_radius * 2.0, false);
        let arc_dxdy_bxcy = Element::arc(dxdy, bxcy, arc_radius * 2.0, false);
        let arc_bxby_dxcy = Element::arc(bxby, dxcy, arc_radius * 2.0, false);
        let arc_bxdy_bxby = Element::arc(bxdy, bxby, arc_radius * 2.0, false);
        let arc_dxby_dxdy = Element::arc(dxby, dxdy, arc_radius * 2.0, false);
        let arc_dxby_cxdy = Element::arc(dxby, cxdy, arc_radius * 4.0, false);
        let arc_bxdy_cxby = Element::arc(bxdy, cxby, arc_radius * 4.0, false);
        let arc_cxby_dxdy = Element::arc(cxby, dxdy, arc_radius * 4.0, false);
        let arc_cxdy_bxby = Element::arc(cxdy, bxby, arc_radius * 4.0, false);
        let arc_dxay_dxey = Element::arc(dxay, dxey, arc_radius * 4.0, false);
        let arc_bxey_bxay = Element::arc(bxey, bxay, arc_radius * 4.0, false);
        let arc_excy_axcy = Element::arc(excy, axcy, arc_radius * 4.0, false);
        let arc_axcy_excy = Element::arc(axcy, excy, arc_radius * 4.0, false);
        let arc_bxcy_dxby = Element::arc(bxcy, dxby, arc_radius * 4.0, false);
        let arc_dxdy_bxdy = Element::arc(dxdy, bxdy, arc_radius * 3.0 / 4.0, false);
        let arc_axcy_axay = Element::arc(axcy, axay, arc_radius * 4.0, false);
        let arc_axey_exey = Element::arc(axey, exey, arc_radius * 4.0, false);
        let arc_exey_axcy = Element::arc(exey, axcy, arc_radius * 4.0, false);
        let arc_cxay_exey = Element::arc(cxay, exey, arc_radius * 8.0, false);
        let arc_exay_cxey = Element::arc(exay, cxey, arc_radius * 8.0, false);
        let arc_cxey_axay = Element::arc(cxey, axay, arc_radius * 8.0, false);
        let arc_axey_cxay = Element::arc(axey, cxay, arc_radius * 8.0, false);
        let arc_cxey_axcy = Element::arc(cxey, axcy, arc_radius * 2.0, false);
        let arc_axcy_cxay = Element::arc(axcy, cxay, arc_radius * 2.0, false);
        let arc_excy_cxey = Element::arc(excy, cxey, arc_radius * 2.0, false);
        let arc_cxay_excy = Element::arc(cxay, excy, arc_radius * 2.0, false);
        let arc_exdhey_axehay = Element::arc(exdhey, axehay, arc_radius * 10.0, false);
        let arc_exchey_dxay = Element::arc(exchey, dxay, arc_radius * 10.0, false);
        let arc_exehay_axdhey = Element::arc(exehay, axdhey, arc_radius * 10.0, false);
        let arc_bxay_axchey = Element::arc(bxay, axchey, arc_radius * 10.0, false);
        let arc_axdhay_exehey = Element::arc(axdhay, exehey, arc_radius * 10.0, false);
        let arc_axchay_bxey = Element::arc(axchay, bxey, arc_radius * 10.0, false);
        let arc_axehey_exdhay = Element::arc(axehey, exdhay, arc_radius * 10.0, false);
        let arc_dxey_exchay = Element::arc(dxey, exchay, arc_radius * 10.0, false);

        // extended arc
        let arc_excy_axbhey = Element::arc(excy, axbhey, arc_radius * 4.0, false);
        let arc_exbhey_axcy = Element::arc(exbhey, axcy, arc_radius * 4.0, false);
        let arc_axbhay_excy = Element::arc(axbhay, excy, arc_radius * 4.0, false);
        let arc_axcy_exbhay = Element::arc(axcy, exbhay, arc_radius * 4.0, false);

        // common path lines
        let vertical = Element::solid_line(center_top, center_bottom);
        let horizontal = Element::solid_line(mid_left, mid_right);
        let slant_left = Element::solid_line(high_left, low_right);
        let slant_right = Element::solid_line(low_left, high_right);
        let low_horizontal = Element::solid_line(low_left, low_right);

        // extended lines
        let low_horizontal_extend_left_half = Element::solid_line(low_right,
                                                                  &Point::new(ax - ch, ey));
        let low_horizontal_extend_right_half = Element::solid_line(low_left,
                                                                   &Point::new(ex + ch, ey));
        let low_horizontal_extend_left_full = Element::solid_line(low_right,
                                                                  &Point::new(ax - eh, ey));
        let low_horizontal_extend_right_full = Element::solid_line(low_left,
                                                                   &Point::new(ex + eh, ey));

        // dashed lines
        let vertical_dashed = Element::line(center_top, center_bottom, Dashed, Nothing);
        let horizontal_dashed = Element::line(mid_left, mid_right, Dashed, Nothing);
        let low_horizontal_dashed = Element::line(low_left, low_right, Dashed, Nothing);

        let arrow_down = Element::line(center_top,
                                       center_bottom,
                                       Solid,
                                       Arrow);
        let arrow_down_dashed = Element::line(center_top,
                                              center_bottom,
                                              Dashed,
                                              Arrow);
        let arrow_up = Element::line(center_bottom,
                                     center_top,
                                     Solid,
                                     Arrow);
        let arrow_up_dashed = Element::line(center_bottom,
                                            center_top,
                                            Dashed,
                                            Arrow);
        let arrow_left = Element::line(mid_right, cxcy, Solid, Arrow);
        let arrow_left_dashed =
            Element::line(mid_right, cxcy, Dashed, Arrow);
        let arrow_right = Element::line(mid_left, cxcy, Solid, Arrow);
        let arrow_right_dashed =
            Element::line(mid_left, cxcy, Dashed, Arrow);
        let arrow_bottom_left =
            Element::line(high_right, cxcy, Solid, Arrow);
        let arrow_bottom_right =
            Element::line(high_left, cxcy, Solid, Arrow);
        let arrow_top_left = Element::line(low_right, cxcy, Solid, Arrow);
        let arrow_top_right = Element::line(low_left, cxcy, Solid, Arrow);

        // relative location of characters
        let this = &Loc::new(x, y);
        let top = &this.top();
        let left = &this.left();
        let bottom = &this.bottom();
        let right = &this.right();
        let top_left = &this.top_left();
        let top_right = &this.top_right();
        let bottom_left = &this.bottom_left();
        let bottom_right = &this.bottom_right();

        // left of left
        let left_left = &this.left().left();
        let right_right = &this.right().right();

        // FIXME: need more exhaustive list, for use case that makes sense matching
        let match_list: Vec<(bool, Vec<Element>)> = 
            vec![
                /*
                    |
                */
                (self.is_char(this, is_vertical) && !self.used_as_text(this),
                 vec![vertical.clone()]
                ),
                /*
                    -
                */
                (self.is_char(this, is_horizontal) && !self.used_as_text(this),
                 vec![horizontal.clone()]
                ),

                /*
                    _
                */
                (self.is_char(this, is_low_horizontal) && !self.used_as_text(this),
                 vec![low_horizontal.clone()]
                ),
                /*
                   :
                   :
                   must have at least 1 align to it to be treated as vertical 
                */
                (self.is_char(this, is_vertical_dashed)
                  && (self.is_char(top, is_vertical_dashed)
                     || self.is_char(bottom, is_vertical_dashed)),
                  vec![vertical_dashed.clone()]
                ),

                /*
                   ==  at least 2 next to it
                */
                (self.is_char(this, is_horizontal_dashed)
                  && ((self.is_char(left, is_horizontal_dashed)
                     && self.is_char(right, is_horizontal_dashed)
                     )
                     ||
                     (self.is_char(left, is_horizontal_dashed)
                     && self.is_char(left_left, is_horizontal_dashed)
                     )
                     ||
                     (self.is_char(right, is_horizontal_dashed)
                      && self.is_char(right_right, is_horizontal_dashed)
                     )
                     ),
                  vec![horizontal_dashed.clone()]
                ),
                /*
                   ...  at least 2 next to it
                */
                (self.is_char(this, is_low_horizontal_dashed)
                  && ((self.is_char(left, is_low_horizontal_dashed) //left & right
                      && self.is_char(right, is_low_horizontal_dashed)
                      )
                     || 
                      (self.is_char(left, is_low_horizontal_dashed)
                       && self.is_char(left_left, is_low_horizontal_dashed)
                      )
                     || 
                      (self.is_char(right, is_low_horizontal_dashed)
                       && self.is_char(right_right, is_low_horizontal_dashed)
                      )
                     ),
                  vec![low_horizontal_dashed.clone()]
                ),
                /*
                    /
                */
                (self.is_char(this, is_slant_right) && !self.used_as_text(this),
                 vec![slant_right.clone()]
                ),
                /*
                    \
                */
                (self.is_char(this, is_slant_left) && !self.used_as_text(this),
                 vec![slant_left.clone()]
                ),

                /*
                    ^
                    |
                */
                (self.is_char(this, is_arrow_up)
                 && self.is_char(bottom, is_vertical),
                 vec![arrow_up.clone()]
                ),
                /*
                    ^
                    :
                */
                (self.is_char(this, is_arrow_up)
                 && self.is_char(bottom, is_vertical_dashed),
                 vec![arrow_up_dashed.clone()]
                ),
                /*
                    |
                    V
                */
                (self.is_char(this, is_arrow_down)
                 && self.is_char(top, is_vertical),
                 vec![arrow_down.clone()]
                ),

                /*
                    :
                    V
                */
                (self.is_char(this, is_arrow_down)
                 && self.is_char(top, is_vertical_dashed),
                 vec![arrow_down_dashed.clone()]
                ),
                /*
                    <-
                     
                */
                (self.is_char(this, is_arrow_left)
                 && self.is_char(right, is_horizontal),
                 vec![arrow_left.clone()]
                ),
                /*
                    <=
                     
                */
                (self.is_char(this, is_arrow_left)
                 && self.is_char(right, is_horizontal_dashed),
                 vec![arrow_left_dashed.clone()]
                ),
                /*
                    ->
                     
                */
                (self.is_char(this, is_arrow_right)
                 && self.is_char(left, is_horizontal),
                 vec![arrow_right.clone()]
                ),
                /*
                    =>
                     
                */
                (self.is_char(this, is_arrow_right)
                 && self.is_char(left, is_horizontal_dashed),
                 vec![arrow_right_dashed.clone()]
                ),
                /*
                    ^
                     \
                */
                (self.is_char(this, is_arrow_up)
                 && self.is_char(bottom_right, is_slant_left),
                 vec![arrow_top_left.clone()]
                ),
                /*
                      ^
                     /
                */
                (self.is_char(this, is_arrow_up)
                 && self.is_char(bottom_left, is_slant_right),
                 vec![arrow_top_right.clone()]
                ),
                /*
                      /
                     V 
                */
                (self.is_char(this, is_arrow_down)
                 && self.is_char(top_right, is_slant_right),
                 vec![arrow_bottom_left.clone()]
                ),
                /*
                      \
                       V 
                */
                (self.is_char(this, is_arrow_down)
                 && self.is_char(top_left, is_slant_left),
                 vec![arrow_bottom_right.clone()]
                ),
                /*
                       _  or |_
                      |
                */
                (self.is_char(this, is_low_horizontal)
                 && (self.is_char(bottom_left, is_vertical)
                    || self.is_char(left, is_vertical)
                    ),
                 vec![low_horizontal_extend_left_half.clone()]
                ),
                /*
                       _  or _|
                        |
                */
                (self.is_char(this, is_low_horizontal)
                 && (self.is_char(bottom_right, is_vertical)
                    || self.is_char(right, is_vertical)
                    ),
                 vec![low_horizontal_extend_right_half.clone()]
                ),
                /*
                      -| 
                       
                */
                (self.is_char(this, is_horizontal)
                 && self.is_char(right, is_vertical),
                 vec![axcy_exchcy.clone()]
                ),
                /*
                      |-
                       
                */
                (self.is_char(this, is_horizontal)
                 && self.is_char(left, is_vertical),
                 vec![excy_axchcy.clone()]
                ),
                /*
                       /_
                     
                */
                (self.is_char(this, is_low_horizontal)
                 && self.is_char(left, is_slant_right),
                 vec![low_horizontal_extend_left_full.clone()]
                ),
                /*
                       _\
                     
                */
                (self.is_char(this, is_low_horizontal)
                 && self.is_char(right, is_slant_left),
                 vec![low_horizontal_extend_right_full.clone()]
                ),
                /*
                       |
                       \
                     
                */
                (self.is_char(this, is_slant_left)
                 && self.is_char(top, is_vertical),
                 vec![cxay_exey.clone()]
                ),
                /*
                      ,'    .'
                */
                (self.is_char(this, is_high_round)
                 && (self.is_char(left, is_comma)
                    || self.is_char(left, is_low_round)
                    ),
                 vec![exay_axcy.clone()]
                ),
                /*
                      ,'    .'
                */
                (self.is_char(right, is_high_round)
                 && (self.is_char(this, is_comma)
                    || self.is_char(this, is_low_round)
                    ),
                 vec![excy_axey.clone()]
                ),
                /*
                      ,     .
                    /'    /'
                    
                */
                (self.is_char(this, is_high_round)
                 && (self.is_char(top_right, is_comma)
                    || self.is_char(top_right, is_low_round)
                    )
                 && self.is_char(left, is_slant_right),
                 vec![exay_axehey.clone()]
                ),
                /*
                    _
                     `.
                */
                (self.is_char(this, is_backtick)
                 && self.is_char(top_left, is_low_horizontal)
                 &&self.is_char(right, is_low_round),
                 vec![axay_excy.clone()]
                ),
                /*
                     .
                      `
                */
                (self.is_char(this, is_low_round)
                 &&self.is_char(bottom_right, is_backtick),
                 vec![axcy_exey.clone()]
                ),
                /*
                     .
                      `\
                */
                (self.is_char(this, is_backtick)
                 && self.is_char(top_left, is_low_round)
                 && self.is_char(right, is_slant_left),
                 vec![axay_exehey.clone()]
                ),
                /*
                      `.
                        \
                     
                */
                (self.is_char(this, is_low_round)
                 && self.is_char(left, is_backtick)
                 && self.is_char(bottom_right, is_slant_left),
                 vec![arc_exdhey_axehay.clone()]
                ),
                /*
                      `.
                        \
                     
                */
                (self.is_char(this, is_backtick)
                 && self.is_char(right, is_low_round)
                 && self.is_char(&right.bottom_right(), is_slant_left),
                 vec![]
                ),
                /*
                      `.
                        \
                     
                */
                (self.is_char(this, is_slant_left)
                 && self.is_char(top_left, is_low_round)
                 && self.is_char(&top_left.left(), is_backtick),
                 vec![arc_exchey_dxay.clone()]
                ),
                /*
                    ,' 
                   /  
                     
                */
                (self.is_char(this, is_comma)
                 && self.is_char(right, is_high_round)
                 && self.is_char(bottom_left, is_slant_right),
                 vec![arc_exehay_axdhey.clone()]
                ),
                /*
                    ,' 
                   /  
                     
                */
                (self.is_char(this, is_high_round)
                 && self.is_char(left, is_comma)
                 && self.is_char(&left.bottom_left(), is_slant_right),
                 vec![]
                ),
                /*
                    ,' 
                   /  
                     
                */
                (self.is_char(this, is_slant_right)
                 && self.is_char(top_right, is_comma)
                 && self.is_char(&top_right.right(), is_high_round),
                 vec![arc_bxay_axchey.clone()]
                ),
                /*
                   \    \
                    `.   ',
                     
                */
                ((self.is_char(this, is_high_round) 
                 || self.is_char(this, is_backtick)
                 )
                 && (self.is_char(right, is_low_round)
                    || self.is_char(right, is_comma)
                    )
                 && self.is_char(top_left, is_slant_left),
                 vec![arc_axdhay_exehey.clone()]
                ),
                /*
                   \    \
                    `.   ',
                     
                */
                ((self.is_char(left, is_high_round) 
                 || self.is_char(left, is_backtick)
                 )
                 && (self.is_char(this, is_low_round)
                    || self.is_char(this, is_comma)
                    )
                 && self.is_char(&left.top_left(), is_slant_left),
                 vec![]
                ),
                /*
                   \    \
                    `.   ',
                     
                */
                ((self.is_char(bottom_right, is_high_round) 
                 || self.is_char(bottom_right, is_backtick)
                 )
                 && (self.is_char(&bottom_right.right(), is_low_round)
                    || self.is_char(&bottom_right.right(), is_comma)
                    )
                 && self.is_char(this, is_slant_left),
                 vec![arc_axchay_bxey.clone()]
                ),
                /*
                       /   /
                     .'  ,'
                */
                (self.is_char(this, is_high_round)
                 && (self.is_char(left, is_low_round)
                    || self.is_char(left, is_comma)
                    )
                 && self.is_char(top_right, is_slant_right),
                 vec![arc_axehey_exdhay.clone()]
                ),
                /*
                       /   /
                     .'  ,'
                */
                (self.is_char(this, is_slant_right)
                 && (self.is_char(&bottom_left.left(), is_low_round)
                    || self.is_char(&bottom_left.left(), is_comma)
                    )
                 && self.is_char(bottom_left, is_high_round),
                 vec![arc_dxey_exchay.clone()]
                ),
                /*
                       /   /
                     .'  ,'
                */
                (self.is_char(&right.top_right(), is_slant_right)
                 && (self.is_char(this, is_low_round)
                    || self.is_char(this, is_comma)
                    )
                 && self.is_char(right, is_high_round),
                 vec![]
                ),
                /*
                      +-
                      | 
                */
                (self.is_char(this, is_intersection)
                 && self.is_char(right, is_horizontal)
                 && self.is_char(bottom, is_vertical),
                 vec![cxcy_cxey.clone(), cxcy_excy.clone()]
                ),
                /*
                     -+
                      | 
                */
                (self.is_char(this, is_intersection)
                 && self.is_char(left, is_horizontal)
                 && self.is_char(bottom, is_vertical),
                 vec![cxcy_cxey.clone(), cxcy_axcy.clone()]
                ),
                /*
                     |
                     +-
                */
                (self.is_char(this, is_intersection)
                 && self.is_char(right, is_horizontal)
                 && self.is_char(top, is_vertical),
                 vec![cxcy_cxay.clone(), cxcy_excy.clone()]
                ),
                /*
                     |
                    -+
                */
                (self.is_char(this, is_intersection)
                 && self.is_char(left, is_horizontal)
                 && self.is_char(top, is_vertical),
                 vec![cxcy_cxay.clone(), cxcy_axcy.clone()]
                ),
                /*
                      .-   ,-
                      |    |
                */
                ((self.is_char(this, is_round)
                 || self.is_char(this, is_comma)
                 )
                 && self.is_char(right, is_horizontal)
                 && self.is_char(bottom, is_vertical),
                 vec![cxdy_cxey.clone(), arc_excy_cxdy.clone()]
                ),
                /*
                      -.
                       | 
                */
                (self.is_char(this, is_round)
                 && self.is_char(left, is_horizontal)
                 && self.is_char(bottom, is_vertical),
                 vec![cxdy_cxey.clone(), arc_cxdy_axcy.clone()]
                ),
                /*
                     |       |
                     '-      `-
                */
                ((self.is_char(this, is_round)
                  || self.is_char(this, is_backtick)
                  )
                 && self.is_char(right, is_horizontal)
                 && self.is_char(top, is_vertical),
                 vec![cxay_cxby.clone(), arc_cxby_excy.clone()]
                ),
                /*
                     | 
                    -' 
                */
                (self.is_char(this, is_round)
                 && self.is_char(left, is_horizontal)
                 && self.is_char(top, is_vertical),
                 vec![cxay_cxby.clone(), arc_axcy_cxby.clone()]
                ),
                /*
                    .-  
                   / 
                */
                (self.is_char(this, is_round)
                 && self.is_char(right, is_horizontal)
                 && self.is_char(bottom_left, is_slant_right),
                 vec![axey_bxdy.clone(), arc_excy_bxdy.clone()]
                ),
                /*
                   -.  
                     \ 
                */
                (self.is_char(this, is_round)
                 && self.is_char(left, is_horizontal)
                 && self.is_char(bottom_right, is_slant_left),
                 vec![exey_dxdy.clone(), arc_dxdy_axcy.clone()]
                ),
                /*
                   -.  
                   / 
                */
                (self.is_char(this, is_round)
                 && self.is_char(left, is_horizontal)
                 && self.is_char(bottom_left, is_slant_right),
                 vec![axey_bxdy.clone(), arc_bxdy_axcy.clone()]
                ),
                /*
                   .-
                    \
                */
                (self.is_char(this, is_round)
                 && self.is_char(right, is_horizontal)
                 && self.is_char(bottom_right, is_slant_left),
                 vec![exey_dxdy.clone(), arc_excy_dxdy.clone()]
                ),
                /*
                   \  
                    '-  
                */
                (self.is_char(this, is_round)
                 && self.is_char(right, is_horizontal)
                 && self.is_char(top_left, is_slant_left),
                 vec![axay_bxby.clone(), arc_bxby_excy.clone()]
                ),
                /*
                     / 
                    '-  
                */
                (self.is_char(this, is_round)
                 && self.is_char(right, is_horizontal)
                 && self.is_char(top_right, is_slant_right),
                 vec![dxby_exay.clone(), arc_dxby_excy.clone()]
                ),
                /*
                    \
                    -'
                */
                (self.is_char(this, is_round)
                 && self.is_char(left, is_horizontal)
                 && self.is_char(top_left, is_slant_left),
                 vec![axay_bxby.clone(), arc_axcy_bxby.clone()]
                ),
                /*
                      /
                    -'
                */
                (self.is_char(this, is_round)
                 && self.is_char(left, is_horizontal)
                 && self.is_char(top_right, is_slant_right),
                 vec![dxby_exay.clone(), arc_axcy_dxby.clone()]
                ),
                /*
                    \       \
                     .  or   )
                    /       /
                */
                ((self.is_char(this, is_round) || self.is_char(this, is_close_curve))
                 && self.is_char(top_left, is_slant_left)
                 && self.is_char(bottom_left, is_slant_right),
                 vec![axay_bxby.clone(),axey_bxdy.clone(), arc_bxdy_bxby.clone()]
                ),
                /*
                      /       /
                     .  or   (
                      \       \
                */
                ((self.is_char(this, is_round) || self.is_char(this, is_open_curve))
                 && self.is_char(top_right, is_slant_right)
                 && self.is_char(bottom_right, is_slant_left),
                 vec![exay_dxby.clone(),exey_dxdy.clone(), arc_dxby_dxdy.clone()]
                ),
                /*
                      .      .     ,
                     (  or  (  or (
                      '      `     `
                */  
                (self.is_char(this, is_open_curve) 
                 && (self.is_char(top_right, is_round)
                    || self.is_char(top_right, is_comma)
                    )
                 && (self.is_char(bottom_right, is_high_round)
                   || self.is_char(bottom_right, is_backtick)
                   ),
                 vec![arc_dxay_dxey.clone()]
                ),
                /*
                      .
                       ) 
                      '
                */
                (self.is_char(this, is_close_curve) 
                 && self.is_char(top_left, is_round)
                 && self.is_char(bottom_left, is_round),
                 vec![arc_bxey_bxay.clone()]
                ),
                /*
                      .-
                     (
                */
                (self.is_char(this, is_round) 
                 && self.is_char(right, is_horizontal)
                 && self.is_char(bottom_left, is_open_curve),
                 vec![arc_excy_axbhey.clone()]
                ),
                /*
                       -.
                         ) 
                */
                (self.is_char(this, is_round) 
                 && self.is_char(left, is_horizontal)
                 && self.is_char(bottom_right, is_close_curve),
                 vec![arc_exbhey_axcy.clone()]
                ),
                /*
                    (    or   (
                     '-        `-
                */
                ((self.is_char(this, is_high_round) 
                  || self.is_char(this, is_backtick)
                 )
                 && self.is_char(right, is_horizontal)
                 && self.is_char(top_left, is_open_curve),
                 vec![arc_axbhay_excy.clone()]
                ),
                /*
                        ) 
                      -'
                */
                (self.is_char(this, is_round) 
                 && self.is_char(left, is_horizontal)
                 && self.is_char(top_right, is_close_curve),
                 vec![arc_axcy_exbhay.clone()]
                ),
                /*
                     .- 
                     ' 
                */
                (self.is_char(this, is_low_round) 
                 && self.is_char(right, is_horizontal)
                 && self.is_char(bottom, is_high_round),
                 vec![arc_excy_cxdy.clone(), cxdy_cxey.clone()]
                ),
                /*
                     -.
                      ' 
                */
                (self.is_char(this, is_low_round) 
                 && self.is_char(left, is_horizontal)
                 && self.is_char(bottom, is_high_round),
                 vec![arc_cxdy_axcy.clone(),cxdy_cxey.clone()]
                ),
                /*
                     . 
                     '-
                */
                (self.is_char(this, is_high_round) 
                 && self.is_char(right, is_horizontal)
                 && self.is_char(top, is_low_round),
                 vec![arc_cxby_excy.clone(), cxay_cxby.clone()]
                ),
                /*
                       . 
                      -'
                */
                (self.is_char(this, is_high_round) 
                 && self.is_char(left, is_horizontal)
                 && self.is_char(top, is_low_round),
                 vec![arc_axcy_cxby.clone(), cxay_cxby.clone()]
                ),
                /*
                      .-.  
                         
                */
                (self.is_char(this, is_horizontal) 
                 && self.is_char(left, is_low_round)
                 && self.is_char(right, is_low_round),
                 vec![arc_excy_axcy.clone()]
                ),
                /*
                      ._.  
                         
                */
                (self.is_char(this, is_low_horizontal) 
                 && self.is_char(left, is_low_round)
                 && self.is_char(right, is_low_round),
                 vec![arc_axey_exey.clone()]
                ),
                /*
                     -.
                       '
                         
                */
                (self.is_char(this, is_low_round) 
                 && self.is_char(left, is_horizontal)
                 && self.is_char(bottom_right, is_high_round),
                 vec![arc_exey_axcy.clone()]
                ),
                /*
                      .
                      .'
                         
                */
                (self.is_char(this, is_high_round) 
                 && self.is_char(left, is_low_round)
                 && self.is_char(top_left, is_low_round),
                 vec![arc_axcy_axay.clone()]
                ),
                /*
                      .-.  
                     (    
                */
                (self.is_char(this, is_horizontal) 
                 && self.is_char(left, is_low_round)
                 && self.is_char(right, is_low_round)
                 && self.is_char(&this.bottom_left().left(), is_open_curve),
                 vec![arc_excy_axcy.clone()]
                ),
                /*         
                     (
                      '-' 
                */
                (self.is_char(this, is_horizontal) 
                 && self.is_char(left, is_high_round)
                 && self.is_char(right, is_high_round)
                 && self.is_char(&this.top_left().left(), is_open_curve),
                 vec![arc_axcy_excy.clone()]
                ),
                /*
                      / 
                     .  
                     |
                */
                (self.is_char(this, is_round)
                 && self.is_char(bottom, is_vertical)
                 && self.is_char(top_right, is_slant_right),
                 vec![exay_dxby.clone(),cxey_cxdy.clone(), arc_dxby_cxdy.clone()]
                ),
                /*
                     | 
                     .  
                    /
                */
                (self.is_char(this, is_round)
                 && self.is_char(top, is_vertical)
                 && self.is_char(bottom_left, is_slant_right),
                 vec![cxay_cxby.clone(), axey_bxdy.clone(), arc_bxdy_cxby.clone()]
                ),
                /*
                    \
                     .  
                     | 
                */
                (self.is_char(this, is_round)
                 && self.is_char(bottom, is_vertical)
                 && self.is_char(top_left, is_slant_left),
                 vec![axay_bxby.clone(), cxdy_cxey.clone(), arc_cxdy_bxby.clone()]
                ),
                /*
                     |
                     .  
                      \ 
                */
                (self.is_char(this, is_round)
                 && self.is_char(top, is_vertical)
                 && self.is_char(bottom_right, is_slant_left),
                 vec![cxay_cxby.clone(), dxdy_exey.clone(), arc_cxby_dxdy.clone()]
                ),
                /*
                     .  
                    / \
                */
                (self.is_char(this, is_round)
                 && self.is_char(bottom_left, is_slant_right)
                 && self.is_char(bottom_right, is_slant_left),
                 vec![axey_bxdy.clone(), dxdy_exey.clone(), arc_dxdy_bxdy.clone()]
                ),
                /*
                     .  
                     |\
                */
                (self.is_char(this, is_round)
                 && self.is_char(bottom, is_vertical)
                 && self.is_char(bottom_right, is_slant_left),
                 vec![cxcy_cxey.clone(), cxcy_exey.clone()]
                ),
                /*
                      .  
                     /|
                */
                (self.is_char(this, is_round)
                 && self.is_char(bottom, is_vertical)
                 && self.is_char(bottom_left, is_slant_right),
                 vec![cxcy_cxey.clone(), cxcy_axey.clone()]
                ),
                /*
                     \|  
                      '
                */
                (self.is_char(this, is_round)
                 && self.is_char(top, is_vertical)
                 && self.is_char(top_left, is_slant_left),
                 vec![axay_cxcy.clone(), cxcy_cxay.clone()]
                ),
                /*
                      |/
                      '
                */
                (self.is_char(this, is_round)
                 && self.is_char(top, is_vertical)
                 && self.is_char(top_right, is_slant_right),
                 vec![cxay_cxcy.clone(), cxcy_exay.clone()]
                ),
                /*
                     -.
                      (
                      
                */
                (self.is_char(this, is_low_round)
                 && self.is_char(left, is_horizontal)
                 && self.is_char(bottom, is_open_curve),
                 vec![arc_cxey_axcy.clone()]
                ),
                /*
                     
                      (
                     -'
                      
                */
                (self.is_char(this, is_high_round)
                 && self.is_char(top, is_open_curve)
                 && self.is_char(left, is_horizontal),
                 vec![arc_axcy_cxay.clone()]
                ),
                /*
                     .-
                     )
                      
                */
                (self.is_char(this, is_low_round)
                 && self.is_char(right, is_horizontal)
                 && self.is_char(bottom, is_close_curve),
                 vec![arc_excy_cxey.clone()]
                ),
                /*
                    )
                    '-
                      
                */
                (self.is_char(this, is_high_round)
                 && self.is_char(right, is_horizontal)
                 && self.is_char(top, is_close_curve),
                 vec![arc_cxay_excy.clone()]
                ),
                /*
                      
                      (
                       >
                      
                */
                (self.is_char(this, is_open_curve)
                 && self.is_char(bottom_right, is_arrow_right),
                 vec![arc_cxay_exey.clone()]
                ),
                /*
                      
                       >
                      (
                      
                */
                (self.is_char(this, is_open_curve)
                 && self.is_char(top_right, is_arrow_right),
                 vec![arc_exay_cxey.clone()]
                ),
                /*
                      
                      (
                       >
                      (
                      
                */
                (self.is_char(this, is_arrow_right)
                 && self.is_char(top_left, is_open_curve)
                 && self.is_char(bottom_left, is_open_curve),
                 vec![axay_excy.clone(), axey_excy.clone()]
                ),
                /*
                      
                      )
                     <
                      
                */
                (self.is_char(this, is_close_curve)
                 && self.is_char(bottom_left, is_arrow_left),
                 vec![arc_axey_cxay.clone()]
                ),
                /*
                      
                     < 
                      )
                      
                */
                (self.is_char(this, is_close_curve)
                 && self.is_char(top_left, is_arrow_left),
                 vec![arc_cxey_axay.clone()]
                ),
                /*
                      
                      )
                     <
                      )
                      
                */
                (self.is_char(this, is_arrow_left)
                 && self.is_char(top_right, is_close_curve)
                 && self.is_char(bottom_right, is_close_curve),
                 vec![axcy_exay.clone(), axcy_exey.clone()]
                ),
                /*
                      |_\
                      
                */
                (self.is_char(this, is_low_horizontal)
                 && self.is_char(left, is_vertical)
                 && self.is_char(right, is_slant_left),
                 vec![axchey_exehey.clone()]
                ),
                /*
                     /
                    .-
                   /
                */
                (self.is_char(this, is_round)
                 && self.is_char(right, is_horizontal)
                 && self.is_char(top_right, is_slant_right)
                 && self.is_char(bottom_left, is_slant_right),
                 vec![slant_right.clone(), dxcy_excy.clone(), arc_dxcy_bxdy.clone()]
                ),
                /*
                     /
                   -.
                   /
                */
                (self.is_char(this, is_round)
                 && self.is_char(left, is_horizontal)
                 && self.is_char(top_right, is_slant_right)
                 && self.is_char(bottom_left, is_slant_right),
                 vec![slant_right.clone(), bxcy_axcy.clone(), arc_bxcy_dxby.clone()]
                ),
                /*
                    \
                    -.
                      \
                   
                */
                (self.is_char(this, is_round)
                 && self.is_char(left, is_horizontal)
                 && self.is_char(top_left, is_slant_left)
                 && self.is_char(bottom_right, is_slant_left),
                 vec![slant_left.clone(),bxcy_axcy.clone(), arc_dxdy_bxcy.clone()]
                ),
                /*
                    \
                     .-
                      \
                   
                */
                (self.is_char(this, is_round)
                 && self.is_char(right, is_horizontal)
                 && self.is_char(top_left, is_slant_left)
                 && self.is_char(bottom_right, is_slant_left),
                 vec![slant_left.clone(),dxcy_excy.clone(), arc_bxby_dxcy.clone()]
                ),
                /*
                    
                    -.-
                    / 
                   
                */
                (self.is_char(this, is_round)
                 && self.is_char(right, is_horizontal)
                 && self.is_char(left, is_horizontal)
                 && self.is_char(bottom_left, is_slant_right),
                 vec![horizontal.clone(), axey_bxdy.clone(), arc_excy_bxdy.clone()]
                ),
                /*
                    
                    -.-
                      \ 
                   
                */
                (self.is_char(this, is_round)
                 && self.is_char(right, is_horizontal)
                 && self.is_char(left, is_horizontal)
                 && self.is_char(bottom_right, is_slant_left),
                 vec![horizontal.clone(), dxdy_exey.clone(), arc_dxdy_axcy.clone()]
                ),
                /*
                      /
                    -'-
                   
                */
                (self.is_char(this, is_round)
                 && self.is_char(right, is_horizontal)
                 && self.is_char(left, is_horizontal)
                 && self.is_char(top_right, is_slant_right),
                 vec![horizontal.clone(), dxby_exay.clone(), arc_axcy_dxby.clone()]
                ),
                /*
                    \ 
                    -'-
                   
                */
                (self.is_char(this, is_round)
                 && self.is_char(right, is_horizontal)
                 && self.is_char(left, is_horizontal)
                 && self.is_char(top_left, is_slant_left),
                 vec![horizontal.clone(), axay_bxby.clone(), arc_bxby_excy.clone()]
                ),
                /*
                     _ 
                      `- 
                   
                */
                (self.is_char(this, is_backtick)
                 && self.is_char(top_left, is_low_horizontal)
                 && self.is_char(right, is_horizontal),
                 vec![axay_excy.clone()]
                ),
                /*
                       __
                    --'
                   
                */
                (self.is_char(this, is_high_round)
                 && self.is_char(top_right, is_low_horizontal)
                 && self.is_char(left, is_horizontal),
                 vec![axcy_exay.clone()]
                ),
                /*
                     -._ 
                   
                */
                (self.is_char(this, is_low_round)
                 && self.is_char(left, is_horizontal)
                 && self.is_char(right, is_low_horizontal),
                 vec![axcy_exey.clone()]
                ),
                /*
                     _.-
                   
                */
                (self.is_char(this, is_low_round)
                 && self.is_char(right, is_horizontal)
                 && self.is_char(left, is_low_horizontal),
                 vec![axey_excy.clone()]
                ),
                /*
                     |
                    -+-
                */
                (self.is_char(this, is_intersection)
                 && self.is_char(left, is_horizontal)
                 && self.is_char(right, is_horizontal)
                 && self.is_char(top, is_vertical),
                 vec![cxcy_cxay.clone(), horizontal.clone()]
                ),
                /*
                    -+-
                     |
                */
                (self.is_char(this, is_intersection)
                 && self.is_char(left, is_horizontal)
                 && self.is_char(right, is_horizontal)
                 && self.is_char(bottom, is_vertical),
                 vec![cxcy_cxey.clone(), horizontal.clone()]
                ),
                /*
                     |
                    -+
                     |
                */
                (self.is_char(this, is_intersection)
                 && self.is_char(left, is_horizontal)
                 && self.is_char(top, is_vertical)
                 && self.is_char(bottom, is_vertical),
                 vec![vertical.clone(), cxcy_axcy.clone()]
                ),
                /*
                     |
                     +-
                     |
                */
                (self.is_char(this, is_intersection)
                 && self.is_char(right, is_horizontal)
                 && self.is_char(top, is_vertical)
                 && self.is_char(bottom, is_vertical),
                 vec![vertical.clone(), cxcy_excy.clone()]
                ),
                /*
                     | 
                     .  
                    /|
                */
                (self.is_char(this, is_round)
                 && self.is_char(bottom, is_vertical)
                 && self.is_char(top, is_vertical)
                 && self.is_char(bottom_left, is_slant_right),
                 vec![vertical.clone(), axey_bxdy.clone(), arc_bxdy_cxby.clone()]
                ),
                /*
                     | 
                     .  
                     |\
                */
                (self.is_char(this, is_round)
                 && self.is_char(bottom, is_vertical)
                 && self.is_char(top, is_vertical)
                 && self.is_char(bottom_right, is_slant_left),
                 vec![vertical.clone(), exey_dxdy.clone(), arc_cxby_dxdy.clone()]
                ),
                /*
                     | 
                     .  
                    / \
                */
                (self.is_char(this, is_round)
                 && self.is_char(top, is_vertical)
                 && self.is_char(bottom_left, is_slant_right)
                 && self.is_char(bottom_right, is_slant_left),
                 vec![cxay_cxcy.clone(), cxcy_exey.clone(), cxcy_axey.clone()]
                ),
                /*
                     |/
                     '  
                     | 
                */
                (self.is_char(this, is_round)
                 && self.is_char(top, is_vertical)
                 && self.is_char(bottom, is_vertical)
                 && self.is_char(top_right, is_slant_right),
                 vec![vertical.clone(), cxcy_exay.clone()]
                ),
                /*
                    \|
                     '  
                     | 
                */
                (self.is_char(this, is_round)
                 && self.is_char(top, is_vertical)
                 && self.is_char(bottom, is_vertical)
                 && self.is_char(top_left, is_slant_left),
                 vec![vertical.clone(), axay_cxcy.clone()]
                ),
                /*
                     |
                      \
                      |
                      
                */
                (self.is_char(this, is_slant_left)
                 && self.is_char(top_left, is_vertical)
                 && self.is_char(bottom, is_vertical),
                 vec![axchay_cxey.clone()]
                ),
                /*
                      |
                      \
                       |
                      
                */
                (self.is_char(this, is_slant_left)
                 && self.is_char(top, is_vertical)
                 && self.is_char(bottom_right, is_vertical),
                 vec![cxay_exchey.clone()]
                ),
                /*
                      |
                     /
                     | 
                       
                */
                (self.is_char(this, is_slant_right)
                 && self.is_char(bottom, is_vertical)
                 && self.is_char(top_right, is_vertical),
                 vec![cxey_exchay.clone()]
                ),
                /*
                      |
                     /
                    | 
                       
                */
                (self.is_char(this, is_slant_right)
                 && self.is_char(bottom_left, is_vertical)
                 && self.is_char(top_right, is_vertical),
                 vec![axchey_exchay.clone()]
                ),
                /*
                      \ 
                      | 
                      / 
                       
                */
                (self.is_char(this, is_vertical)
                 && self.is_char(top, is_slant_left)
                 && self.is_char(bottom, is_slant_right),
                 vec![exay_exey.clone()]
                ),
                /*
                    |  
                   -+-
                    | 
                */
                ((self.is_char(this, is_intersection) || self.is_char(this, is_round) || self.is_char(this, is_marker))
                 && self.is_char(top, is_vertical)
                 && self.is_char(bottom, is_vertical)
                 && self.is_char(left, is_horizontal)
                 && self.is_char(right, is_horizontal),
                 vec![vertical.clone(), horizontal.clone()]
                ),
                /*
                    :  
                   =+=
                    : 
                */
                ((self.is_char(this, is_intersection) || self.is_char(this, is_round) || self.is_char(this, is_marker))
                 && self.is_char(top, is_vertical_dashed)
                 && self.is_char(bottom, is_vertical_dashed)
                 && self.is_char(left, is_horizontal_dashed)
                 && self.is_char(right, is_horizontal_dashed),
                 vec![vertical_dashed.clone(), horizontal_dashed.clone()]
                ),
                /*
                   \|/ 
                    + 
                   /|\
                */
                ((self.is_char(this, is_intersection) || self.is_char(this, is_round) || self.is_char(this, is_marker))
                 && self.is_char(top, is_vertical)
                 && self.is_char(bottom, is_vertical)
                 && self.is_char(top_left, is_slant_left)
                 && self.is_char(top_right, is_slant_right)
                 && self.is_char(bottom_left, is_slant_right)
                 && self.is_char(bottom_right, is_slant_left),
                 vec![vertical.clone(), slant_left.clone(), slant_right.clone()]
                ),
                /*
                   \|/ 
                   -+-
                   /|\
                */
                ((self.is_char(this, is_intersection) || self.is_char(this, is_round) || self.is_char(this, is_marker))
                 && self.is_char(top, is_vertical)
                 && self.is_char(bottom, is_vertical)
                 && self.is_char(left, is_horizontal)
                 && self.is_char(right, is_horizontal)
                 && self.is_char(top_left, is_slant_left)
                 && self.is_char(top_right, is_slant_right)
                 && self.is_char(bottom_left, is_slant_right)
                 && self.is_char(bottom_right, is_slant_left),
                 vec![vertical.clone(), horizontal.clone(), slant_left.clone(), slant_right.clone()]
                ),
            ];
        let match_path: Option<(bool, Vec<Element>)> = match_list.into_iter()
            .rev()
            .find(|x| {
                let &(cond, _) = x;
                cond
            });

        let paths: Option<Vec<Element>> = match match_path {
            Some((_, paths)) => Some(paths),
            None => {
                let ch = self.get(this);
                match ch {
                    Some(ch) => {
                        if !(ch.string == " ") ||
                           (ch.string == " " && self.is_char(left, is_alphanumeric) &&
                            self.is_char(right, is_alphanumeric)) {
                            let s = escape_char(&ch.string);
                            let text = Element::Text(this.clone(), s);
                            Some(vec![text])
                        } else {
                            None
                        }
                    }
                    None => None,
                }
            }
        };

        paths

    }


    fn get_all_elements(&self, settings: &Settings) -> Vec<(Loc, Vec<Element>)> {
        fn get_line_width(line: &Vec<GChar>) -> usize{
            let mut total_width = 0;
            for gch in line{
               total_width += gch.width;
            }
            total_width
        }
        let mut all_paths = vec![];
        for row in 0..self.lines.len() {
            let line = &self.lines[row];
            let line_width = get_line_width(line);
            for column in 0..line_width {
                let x = column as isize;
                let y = row as isize;
                match self.get_elements(x, y, settings) {
                    Some(paths) => {
                        all_paths.push((Loc::new(x, y), paths));
                    }
                    None => {
                        ();
                    }
                }
            }
        }
        all_paths
    }

    // each component has its relative location retain
    // use this info for optimizing svg by checking closest neigbor
    fn get_svg_nodes(&self, settings: &Settings) -> Vec<SvgElement> {
        let mut nodes = vec![];
        let elements = self.get_all_elements(settings);
        let input = if settings.optimize {
            let optimizer = Optimizer::new(elements);
            let optimized_elements = optimizer.optimize(settings);
            optimized_elements
        } else {
            elements.into_iter().flat_map(|(_, elm)| elm).collect()
        };
        for elem in input {
            let element = elem.to_svg(settings);
            nodes.push(element);
        }
        nodes
    }


    /// get the generated svg according to the settings specified
    pub fn get_svg(&self, settings: &Settings) -> SVG {
        let nodes = self.get_svg_nodes(settings);
        let width = settings.text_width * self.columns as f32;
        let height = settings.text_height * self.rows as f32;
        let mut svg = SVG::new()
            .set("font-size", 14)
            .set("font-family",
                 "Arial")
            .set("width", width)
            .set("height", height);

        svg.append(get_defs());
        svg.append(get_styles());

        for node in nodes {
            match node {
                SvgElement::Line(line) => {
                    svg.append(line);
                }
                SvgElement::Path(path) => {
                    svg.append(path);
                }
                SvgElement::Text(text) => {
                    svg.append(text);
                }
            }
        }
        svg
    }
}

fn get_defs() -> Definitions {
    let mut defs = Definitions::new();
    defs.append(arrow_marker());
    defs
}

fn get_styles() -> Style {
    let style = r#"
     <![CDATA[ 
    line, path {
      stroke: black;
      stroke-width: 2;
      stroke-opacity: 1;
      fill-opacity: 1;
      stroke-linecap: round;
      stroke-linejoin: miter;
    }
     ]]> 
    "#;
    Style::new(style)
}

fn arrow_marker() -> Marker {
    let mut marker = Marker::new()
        .set("id", "triangle")
        .set("viewBox", "0 0 40 40")
        .set("refX", 0)
        .set("refY", 5)
        .set("markerUnits", "strokeWidth")
        .set("markerWidth", 10)
        .set("markerHeight", 10)
        .set("orient", "auto");

    let path = SvgPath::new().set("d", "M 0 0 L 10 5 L 0 10 z");
    marker.append(path);
    marker

}

fn is_vertical(ch: &str) -> bool {
    ch == "|"
}

fn is_horizontal(ch: &str) -> bool {
    ch == "-"
}

fn is_horizontal_dashed(ch: &str) -> bool {
    ch == "="
}

fn is_vertical_dashed(ch: &str) -> bool {
    ch == ":"
}

fn is_low_horizontal(ch: &str) -> bool {
    ch == "_"
}

fn is_low_horizontal_dashed(ch: &str) -> bool {
    ch == "."
}

fn is_slant_left(ch: &str) -> bool {
    ch == "\\"
}
fn is_slant_right(ch: &str) -> bool {
    ch == "/"
}

fn is_low_round(ch: &str) -> bool {
    ch == "."
}

fn is_comma(ch: &str) -> bool {
    ch == ","
}

fn is_high_round(ch: &str) -> bool {
    ch == "\'"
}

fn is_backtick(ch: &str) -> bool {
    ch == "`"
}

fn is_round(ch: &str) -> bool {
    is_low_round(ch) || is_high_round(ch)
}

fn is_intersection(ch: &str) -> bool {
    ch == "+"
}

fn is_marker(ch: &str) -> bool {
    ch == "*"
}

fn is_arrow_up(ch: &str) -> bool {
    ch == "^"
}

fn is_arrow_down(ch: &str) -> bool {
    ch == "v" || ch == "V"
}

fn is_arrow_left(ch: &str) -> bool {
    ch == "<"
}

fn is_arrow_right(ch: &str) -> bool {
    ch == ">"
}

fn is_open_curve(ch: &str) -> bool {
    ch == "("
}

fn is_close_curve(ch: &str) -> bool {
    ch == ")"
}


fn is_drawing_element(ch: &str) -> bool {
    [is_vertical,
     is_horizontal,
     is_vertical_dashed,
     is_horizontal_dashed,
     is_low_horizontal,
     is_low_horizontal_dashed,
     is_slant_left,
     is_slant_right,
     is_low_round,
     is_high_round,
     is_round,
     is_intersection,
     is_marker,
     is_arrow_up,
     is_arrow_down,
     is_arrow_left,
     is_arrow_right,
     is_open_curve,
     is_close_curve]
        .iter()
        .find(|&x| x(ch))
        .map_or(false, |_| true)

}

#[test]
fn test_drawing_element() {
    assert!(is_drawing_element("|"));
    assert!(is_drawing_element("-"));
    assert!(is_drawing_element("="));
    assert!(is_drawing_element("_"));
    assert!(is_drawing_element("/"));
}

fn escape_char(ch: &str) -> String {
    let escs = [("\"", "&quot;"), ("'", "&apos;"), ("<", "&lt;"), (">", "&gt;"), ("&", "&amp;")];
    let quote_match: Option<&(&str, &str)> = escs.iter()
        .find(|pair| {
            let &(e, _) = *pair;
            e == ch
        });
    let quoted: String = match quote_match {
        Some(&(_, quoted)) => String::from(quoted),
        None => {
            let mut s = String::new();
            s.push_str(&ch);
            s
        }
    };
    quoted

}


fn is_alphanumeric(ch:&str) -> bool{
    ch.chars().all(|c| c.is_alphanumeric())
}

fn is_whitespace(ch: &str) -> bool{
    ch.chars().all(|c| c.is_whitespace())
}

#[test]
fn test_bob(){
    println!(r#"<meta charset="utf-8"/>"#);
    println!("<pre>");
    let bob = "|mmu--文件系统---- 调度器--------------4";
    println!("total width: {}", UnicodeWidthStr::width(bob));
    let mut acc_width = 0;
    for ch in bob.chars(){
        let uwidth =  UnicodeWidthChar::width(ch).unwrap();
        println!("[{}] {}",acc_width, ch);
        acc_width += uwidth;
    }
    let grid = Grid::from_str(bob);
    let loc = &Loc::new(39,0);
    let c = grid.get(loc);
    println!("{:?} {:?}", loc, c);
    println!("{:?}", grid);
    let svg = grid.get_svg(&Settings::no_optimization());
    println!("svg:{}", svg);
    assert_eq!(c, Some(&GChar::from_str("4")));
}<|MERGE_RESOLUTION|>--- conflicted
+++ resolved
@@ -46,10 +46,7 @@
 use self::Feature::Nothing;
 use self::Stroke::Solid;
 use self::Stroke::Dashed;
-<<<<<<< HEAD
-=======
 use unicode_width::UnicodeWidthStr;
->>>>>>> 18d681f3
 use unicode_width::UnicodeWidthChar;
 
 mod optimizer;
@@ -478,15 +475,6 @@
 impl Grid {
     /// instantiate a grid from input ascii textinstantiate a grid from input ascii text
     pub fn from_str(s: &str) -> Grid {
-<<<<<<< HEAD
-        fn expand_cjk(c: char) -> Vec<char> {
-            let mut expanded = vec![c,];
-            let unicode_width = UnicodeWidthChar::width(c);
-            if let Some(unicode_width) = unicode_width {
-                for _ in 1..unicode_width{
-                   expanded.push(0x0 as char); 
-                }
-=======
         let lines: Vec<&str> = s.lines().collect();
         let mut line_gchars = vec![];
         
@@ -516,7 +504,6 @@
             } 
             if line_width >= max{
                 max = line_width;
->>>>>>> 18d681f3
             }
         }
 
